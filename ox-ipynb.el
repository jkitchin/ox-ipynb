--- conflicted
+++ resolved
@@ -55,11 +55,7 @@
 (require 's)
 (require 'json)
 
-<<<<<<< HEAD
-(unless  (string-match "^9\\.[23]\\." (org-version))
-=======
 (unless (string-match "^9\\.[2-9][\\.0-9]*" (org-version))
->>>>>>> 2afb8520
   (warn "org 9.2+ is required for `ox-ipynb'. Earlier versions do not currently work."))
 
 (defcustom ox-ipynb-preprocess-hook '()
